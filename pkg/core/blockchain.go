--- conflicted
+++ resolved
@@ -2560,11 +2560,7 @@
 			if isPartialTx {
 				maxNVBDelta, err := bc.GetMaxNotValidBeforeDelta()
 				if err != nil {
-<<<<<<< HEAD
-					return fmt.Errorf("%w: failed to retrieve MaxNotValidBeforeDelta value from native Notary contract: %v", ErrInvalidAttribute, err)
-=======
 					return fmt.Errorf("%w: failed to retrieve MaxNotValidBeforeDelta value from native Notary contract: %v", ErrInvalidAttribute, err) //nolint:errorlint // errorlint: non-wrapping format verb for fmt.Errorf. Use `%w` to format errors
->>>>>>> eeab9c1b
 				}
 				if curHeight+maxNVBDelta < nvb {
 					return fmt.Errorf("%w: NotValidBefore (%d) bigger than MaxNVBDelta (%d) allows at height %d", ErrInvalidAttribute, nvb, maxNVBDelta, curHeight)
